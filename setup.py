# The MIT License (MIT)
# Copyright (c) 2023 ESA Climate Change Initiative
#
# Permission is hereby granted, free of charge, to any person obtaining a copy
# of this software and associated documentation files (the "Software"), to deal
# in the Software without restriction, including without limitation the rights
# to use, copy, modify, merge, publish, distribute, sublicense, and/or sell
# copies of the Software, and to permit persons to whom the Software is
# furnished to do so, subject to the following conditions:
#
# The above copyright notice and this permission notice shall be included in all
# copies or substantial portions of the Software.
#
# THE SOFTWARE IS PROVIDED "AS IS", WITHOUT WARRANTY OF ANY KIND, EXPRESS OR
# IMPLIED, INCLUDING BUT NOT LIMITED TO THE WARRANTIES OF MERCHANTABILITY,
# FITNESS FOR A PARTICULAR PURPOSE AND NONINFRINGEMENT. IN NO EVENT SHALL THE
# AUTHORS OR COPYRIGHT HOLDERS BE LIABLE FOR ANY CLAIM, DAMAGES OR OTHER
# LIABILITY, WHETHER IN AN ACTION OF CONTRACT, TORT OR OTHERWISE, ARISING FROM,
# OUT OF OR IN CONNECTION WITH THE SOFTWARE OR THE USE OR OTHER DEALINGS IN THE
# SOFTWARE.

from setuptools import setup, find_packages

requirements = [
    # Sync with ./environment.yml.
]

packages = find_packages(exclude=["test", "test.*"])

# Same effect as "from esa_climate_toolbox import version",
# but avoids importing esa_climate_toolbox:
__version__ = None
with open('esa_climate_toolbox/version.py') as f:
    exec(f.read())

setup(
    name="esa_climate_toolbox",
    version=__version__,
    description='A toolbox that provides access to data from the ESA Open '
                'Data Portal as well as functions to work with this data.',
    license='MIT',
    author='CCI Toolbox Development Team',
    packages=packages,
    include_package_data=True,
    data_files=[(
        'esa_climate_toolbox', [
            'esa_climate_toolbox/ds/data/excluded_data_sources',
<<<<<<< HEAD
            'esa_climate_toolbox/ds/data/dataset_states.json'
            'esa_climate_toolbox/ds/data/kc_refs.json'
=======
            'esa_climate_toolbox/ds/data/dataset_states.json',
            'esa_climate_toolbox/ds/data/stores.yml'
>>>>>>> 5c7ac073
            ]
    )],
    install_requires=requirements,
    entry_points={
        'xcube_plugins': [
            'esa-climate-toolbox = esa_climate_toolbox.plugin:init_plugin',
        ],
        'esa_climate_toolbox_plugins': [
            'esa_climate_toolbox_ops = esa_climate_toolbox.ops:ect_init',
            'esa_climate_toolbox_ds = esa_climate_toolbox.ds:ect_init',
        ],
    }
)<|MERGE_RESOLUTION|>--- conflicted
+++ resolved
@@ -45,13 +45,9 @@
     data_files=[(
         'esa_climate_toolbox', [
             'esa_climate_toolbox/ds/data/excluded_data_sources',
-<<<<<<< HEAD
-            'esa_climate_toolbox/ds/data/dataset_states.json'
-            'esa_climate_toolbox/ds/data/kc_refs.json'
-=======
             'esa_climate_toolbox/ds/data/dataset_states.json',
             'esa_climate_toolbox/ds/data/stores.yml'
->>>>>>> 5c7ac073
+            'esa_climate_toolbox/ds/data/kc_refs.json'
             ]
     )],
     install_requires=requirements,
